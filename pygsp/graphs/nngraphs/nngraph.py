# -*- coding: utf-8 -*-

import traceback

import numpy as np
from scipy import sparse
import scipy.spatial as sps
import scipy.spatial.distance as spsd

from pygsp import utils
from pygsp.graphs import Graph  # prevent circular import in Python < 3.5

_logger = utils.build_logger(__name__)

# conversion between the FLANN conventions and the various backend functions
_dist_translation = {
                        'scipy-kdtree': {
                                'euclidean': 2,
                                'manhattan': 1,
                                'max_dist': np.inf
                        },
                        'scipy-ckdtree': {
                                'euclidean': 2,
                                'manhattan': 1,
                                'max_dist': np.inf
                        },
                        'scipy-pdist' : {
                                'euclidean': 'euclidean',
                                'manhattan': 'cityblock',
                                'max_dist': 'chebyshev',
                                'minkowski': 'minkowski'
                        },
                        
                    }

def _import_cfl():
    try:
        import cyflann as cfl
    except Exception:
        raise ImportError('Cannot import cyflann. Choose another nearest '
                          'neighbors method or try to install it with '
                          'pip (or conda) install cyflann.')
    return cfl

    
    
def _knn_sp_kdtree(X, num_neighbors, dist_type, order=0):
    kdt = sps.KDTree(X)
    D, NN = kdt.query(X, k=(num_neighbors + 1), 
                      p=_dist_translation['scipy-kdtree'][dist_type])
    return NN, D

def _knn_sp_ckdtree(X, num_neighbors, dist_type, order=0):
    kdt = sps.cKDTree(X)
    D, NN = kdt.query(X, k=(num_neighbors + 1), 
                      p=_dist_translation['scipy-ckdtree'][dist_type])
    return NN, D


def _knn_flann(X, num_neighbors, dist_type, order):
    # the combination FLANN + max_dist produces incorrect results
    # do not allow it
    if dist_type == 'max_dist':
        raise ValueError('FLANN and max_dist is not supported')
    
    cfl = _import_cfl()
    cfl.set_distance_type(dist_type, order=order)
    c = cfl.FLANNIndex(algorithm='kdtree')
    c.build_index(X)
    # Default FLANN parameters (I tried changing the algorithm and
    # testing performance on huge matrices, but the default one
    # seems to work best).
    NN, D = c.nn_index(X, num_neighbors + 1)
    c.free_index()
    if dist_type == 'euclidean': # flann returns squared distances
        return NN, np.sqrt(D)
    return NN, D

def _radius_sp_kdtree(X, epsilon, dist_type, order=0):
    kdt = sps.KDTree(X)
    D, NN = kdt.query(X, k=None, distance_upper_bound=epsilon,
                   p=_dist_translation['scipy-kdtree'][dist_type])
    return NN, D

def _radius_sp_ckdtree(X, epsilon, dist_type, order=0):
    N, dim = np.shape(X)
    kdt = sps.cKDTree(X)
    nn = kdt.query_ball_point(X, r=epsilon,
                              p=_dist_translation['scipy-ckdtree'][dist_type])
    D = []
    NN = []
    for k in range(N):
        x = np.matlib.repmat(X[k, :], len(nn[k]), 1)
        d = np.linalg.norm(x - X[nn[k], :], 
                           ord=_dist_translation['scipy-ckdtree'][dist_type],
                           axis=1)
        nidx = d.argsort()
        NN.append(np.take(nn[k], nidx))
        D.append(np.sort(d))
    return NN, D


def _knn_sp_pdist(X, num_neighbors, dist_type, order):
    if dist_type == 'minkowski':
        p = spsd.pdist(X, metric=_dist_translation['scipy-pdist'][dist_type], 
                        p=order)
    else:
        p = spsd.pdist(X, metric=_dist_translation['scipy-pdist'][dist_type])
    pd = spsd.squareform(p)
    pds = np.sort(pd)[:, 0:num_neighbors+1]
    pdi = pd.argsort()[:, 0:num_neighbors+1]
    return pdi, pds
    
def _radius_sp_pdist(X, epsilon, dist_type, order):
    N, dim = np.shape(X)
    if dist_type == 'minkowski':
        p = spsd.pdist(X, metric=_dist_translation['scipy-pdist'][dist_type], 
                       p=order)
    else:
        p = spsd.pdist(X, metric=_dist_translation['scipy-pdist'][dist_type])
    pd = spsd.squareform(p)
    pdf = pd < epsilon
    D = []
    NN = []
    for k in range(N):
        v = pd[k, pdf[k, :]]
        d = pd[k, :].argsort()
        # use the same conventions as in scipy.distance.kdtree
        NN.append(d[0:len(v)])
        D.append(np.sort(v))
    
    return NN, D

def _radius_flann(X, epsilon, dist_type, order=0):
    N, dim = np.shape(X)
    # the combination FLANN + max_dist produces incorrect results
    # do not allow it
    if dist_type == 'max_dist':
        raise ValueError('FLANN and max_dist is not supported')
    
    cfl = _import_cfl()
    cfl.set_distance_type(dist_type, order=order)
    c = cfl.FLANNIndex(algorithm='kdtree')
    c.build_index(X)
    D = []
    NN = []
    for k in range(N):
        nn, d = c.nn_radius(X[k, :], epsilon*epsilon)
        D.append(d)
        NN.append(nn)
    c.free_index()
    if dist_type == 'euclidean': # flann returns squared distances
        return NN, list(map(np.sqrt, D))
    return NN, D

def center_input(X, N):
    return X - np.kron(np.ones((N, 1)), np.mean(X, axis=0))

def rescale_input(X, N, d):
     bounding_radius = 0.5 * np.linalg.norm(np.amax(X, axis=0) -
                                                   np.amin(X, axis=0), 2)
     scale = np.power(N, 1. / float(min(d, 3))) / 10.
     return X * scale / bounding_radius

class NNGraph(Graph):
    r"""Nearest-neighbor graph from given point cloud.

    Parameters
    ----------
    Xin : ndarray
        Input points, Should be an `N`-by-`d` matrix, where `N` is the number
        of nodes in the graph and `d` is the dimension of the feature space.
    NNtype : string, optional
        Type of nearest neighbor graph to create. The options are 'knn' for
        k-Nearest Neighbors or 'radius' for epsilon-Nearest Neighbors (default
        is 'knn').
    backend : {'scipy-kdtree', 'scipy-pdist', 'flann'}
        Type of the backend for graph construction. 
        - 'scipy-kdtree' will use scipy.spatial.KDTree
        - 'scipy-ckdtree'(default) will use scipy.spatial.cKDTree
        - 'scipy-pdist' will use scipy.spatial.distance.pdist (slowest but exact)
        - 'flann' use Fast Library for Approximate Nearest Neighbors (FLANN)
    center : bool, optional
        Center the data so that it has zero mean (default is True)
    rescale : bool, optional
        Rescale the data so that it lies in a l2-sphere (default is True)
    k : int, optional
        Number of neighbors for knn (default is 10)
    sigma : float, optional
        Width parameter of the similarity kernel (default is 0.1)
    epsilon : float, optional
        Radius for the epsilon-neighborhood search (default is 0.01)
    gtype : string, optional
        The type of graph (default is 'nearest neighbors')
    plotting : dict, optional
        Dictionary of plotting parameters. See :obj:`pygsp.plotting`.
        (default is {})
    symmetrize_type : string, optional
        Type of symmetrization to use for the adjacency matrix. See
        :func:`pygsp.utils.symmetrization` for the options.
        (default is 'average')
    dist_type : string, optional
        Type of distance to compute. See
        :func:`pyflann.index.set_distance_type` for possible options.
        (default is 'euclidean')
    order : float, optional
        Only used if dist_type is 'minkowski'; represents the order of the
        Minkowski distance. (default is 0)

    Examples
    --------
    >>> import matplotlib.pyplot as plt
    >>> X = np.random.RandomState(42).uniform(size=(30, 2))
    >>> G = graphs.NNGraph(X)
    >>> fig, axes = plt.subplots(1, 2)
    >>> _ = axes[0].spy(G.W, markersize=5)
    >>> G.plot(ax=axes[1])

    """

    def __init__(self, Xin, NNtype='knn', backend='scipy-ckdtree', center=True,
                 rescale=True, k=10, sigma=0.1, epsilon=0.01, gtype=None,
                 plotting={}, symmetrize_type='average', dist_type='euclidean',
                 order=0, **kwargs):

        self.Xin = Xin
        self.NNtype = NNtype
        self.backend = backend
        self.center = center
        self.rescale = rescale
        self.k = k
        self.sigma = sigma
        self.epsilon = epsilon
        _dist_translation['scipy-kdtree']['minkowski'] = order
        _dist_translation['scipy-ckdtree']['minkowski'] = order

        self._nn_functions = {
                'knn': {
                        'scipy-kdtree': _knn_sp_kdtree,
                        'scipy-ckdtree': _knn_sp_ckdtree,
                        'scipy-pdist': _knn_sp_pdist,
                        'flann': _knn_flann
                        },
                'radius': {
                        'scipy-kdtree': _radius_sp_kdtree,
                        'scipy-ckdtree': _radius_sp_ckdtree,
                        'scipy-pdist': _radius_sp_pdist,
                        'flann': _radius_flann
                        },
                } 
        
        if gtype is None:
            gtype = 'nearest neighbors'
        else:
            gtype = '{}, NNGraph'.format(gtype)

        self.symmetrize_type = symmetrize_type

        N, d = np.shape(self.Xin)
        Xout = self.Xin

        if self.center:
            Xout = center_input(Xout, N)

        if self.rescale:
            Xout = rescale_input(Xout, N, d)

       
        if self._nn_functions.get(NNtype) == None:
            raise ValueError('Invalid NNtype {}'.format(self.NNtype))

        if self._nn_functions[NNtype].get(backend) == None:
            raise ValueError('Invalid backend {} for type {}'.format(backend, 
                             self.NNtype))
<<<<<<< HEAD
=======
        
>>>>>>> 53dffc12
        if self.NNtype == 'knn':
            spi = np.zeros((N * k))
            spj = np.zeros((N * k))
            spv = np.zeros((N * k))

            NN, D = self._nn_functions[NNtype][backend](Xout, k, 
                                                        dist_type, order)

            for i in range(N):
                spi[i * k:(i + 1) * k] = np.kron(np.ones((k)), i)
                spj[i * k:(i + 1) * k] = NN[i, 1:]
                spv[i * k:(i + 1) * k] = np.exp(-np.power(D[i, 1:], 2) /
                                                float(self.sigma))

        elif self.NNtype == 'radius':

            NN, D = self._nn_functions[NNtype][backend](Xout, epsilon, 
                                                         dist_type, order)
            count = sum(map(len, NN))
            
            spi = np.zeros((count))
            spj = np.zeros((count))
            spv = np.zeros((count))

            start = 0
            for i in range(N):
                leng = len(NN[i]) - 1
                spi[start:start + leng] = np.kron(np.ones((leng)), i)
                spj[start:start + leng] = NN[i][1:]
                spv[start:start + leng] = np.exp(-np.power(D[i][1:], 2) /
                                                 float(self.sigma))
                start = start + leng


        W = sparse.csc_matrix((spv, (spi, spj)), shape=(N, N))

        # Sanity check
        if np.shape(W)[0] != np.shape(W)[1]:
            raise ValueError('Weight matrix W is not square')

        # Enforce symmetry. Note that checking symmetry with
        # np.abs(W - W.T).sum() is as costly as the symmetrization itself.
        W = utils.symmetrize(W, method=symmetrize_type)

        super(NNGraph, self).__init__(W=W, gtype=gtype, plotting=plotting,
                                      coords=Xout, **kwargs)<|MERGE_RESOLUTION|>--- conflicted
+++ resolved
@@ -272,10 +272,6 @@
         if self._nn_functions[NNtype].get(backend) == None:
             raise ValueError('Invalid backend {} for type {}'.format(backend, 
                              self.NNtype))
-<<<<<<< HEAD
-=======
-        
->>>>>>> 53dffc12
         if self.NNtype == 'knn':
             spi = np.zeros((N * k))
             spj = np.zeros((N * k))
