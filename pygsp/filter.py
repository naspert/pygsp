--- conflicted
+++ resolved
@@ -1,49 +1,16 @@
-<<<<<<< HEAD
-class Filter:
-
-    """Generic graph filter and approximation by Chebyshev polynomial."""
-
-    def __init__(self, g_function):
-        """The function characterizing the filter. Should be defined in [0,1]"""
-        self.g = g_function
-        self.Cheb_coef = None
-
-    def compute_Cheb_coef(self, n):
-        """TODO comp. Chebyshev coefficients given g and approximation order"""
-        self.Cheb_coef = np.arange(n)  # of course this has to change!
-
-
-
-
-
-def apply_fiter(graph_props, filter, s):
-    """ Apply arbitrary filter to a signal residing on nodes of a graph.
-
-    Inputs:
-
-        - graph_props is the graph properties (object of SpectralProp class)
-        - filter: object of Filter class. It is applied in the graph 
-        frequency domain of the specified graph type.
-        - s is the signal we want to filter
-
-    Output: 
-
-        - Filtered signal
-    """
-    
-
-
-
-=======
 #Filter box
 
 import numpy as np
 import matplotlib.pylab as plt
 
 class filter:
-    """A filter object"""
+    """Generic graph filter and approximation by Chebyshev polynomial."""
     def __init__(self):
         self.g = 0
+        self.c_coeffs = 0
+
+    def __init__(self, g_function):
+        self.g = g_function
         self.c_coeffs = 0
 
     def function(self,type='Heatkernel',param=1):
@@ -64,33 +31,33 @@
             print "Unknow filter type"
 
 
-def cheby_coeff(g, m, N=None, arange=(-1,1)): #copy/paste of Weinstein
-    """ Compute Chebyshev coefficients of given function.
-        
-        Parameters
-        ----------
-        g : function handle, should define function on arange
-        m : maximum order Chebyshev coefficient to compute
-        N : grid order used to compute quadrature (default is m+1)
-        arange : interval of approximation (defaults to (-1,1) )
-        
-        Returns
-        -------
-        c : list of Chebyshev coefficients, ordered such that c(j+1) is
-        j'th Chebyshev coefficient
-        """
-    if N is None:
-        N = m+1
-    
-    a1 = (arange[1] - arange[0]) / 2.0
-    a2 = (arange[1] + arange[0]) / 2.0
-    n = np.pi * (np.r_[1:N+1] - 0.5) / N
-    s = g(a1 * np.cos(n) + a2)
-    c = np.zeros(m+1)
-    for j in range(m+1):
-        c[j] = np.sum(s * np.cos(j * n)) * 2 / N
-    
-    return c
+    def compute_cheby_coeff(g, m, N=None, arange=(-1,1)): #copy/paste of Weinstein
+        """ Compute Chebyshev coefficients of given function.
+            
+            Parameters
+            ----------
+            g : function handle, should define function on arange
+            m : maximum order Chebyshev coefficient to compute
+            N : grid order used to compute quadrature (default is m+1)
+            arange : interval of approximation (defaults to (-1,1) )
+            
+            Returns
+            -------
+            c : list of Chebyshev coefficients, ordered such that c(j+1) is
+            j'th Chebyshev coefficient
+            """
+        if N is None:
+            N = m+1
+        
+        a1 = (arange[1] - arange[0]) / 2.0
+        a2 = (arange[1] + arange[0]) / 2.0
+        n = np.pi * (np.r_[1:N+1] - 0.5) / N
+        s = g(a1 * np.cos(n) + a2)
+        c = np.zeros(m+1)
+        for j in range(m+1):
+            c[j] = np.sum(s * np.cos(j * n)) * 2 / N
+        
+        return c
 
 
 
@@ -219,6 +186,22 @@
     plt.show()
     return h
 
+def apply_fiter(graph_props, filter, s):
+    """ Apply arbitrary filter to a signal residing on nodes of a graph.
+
+    Inputs:
+
+        - graph_props is the graph properties (object of SpectralProp class)
+        - filter: object of Filter class. It is applied in the graph 
+        frequency domain of the specified graph type.
+        - s is the signal we want to filter
+
+    Output: 
+
+        - Filtered signal
+    """
+    
+
 if __name__ == "__main__":
     print 'This is the graph wavelet toolbox.'
->>>>>>> 1e3b4218
+
